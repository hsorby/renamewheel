import argparse
import os
import os.path
import pathlib
import sys

from os.path import basename, isfile
from shutil import copyfile

from auditwheel.error import NonPlatformWheel, WheelToolsError
from auditwheel.wheel_abi import analyze_wheel_abi
from auditwheel.wheeltools import get_wheel_architecture, get_wheel_libc

def _parse_args():
    p = argparse.ArgumentParser(description="Rename Linux Python wheels.")
    p.add_argument("WHEEL_FILE", help="Path to wheel file.")
    p.add_argument("-w", "--working-dir", help="Copy file to working directory")

    return p.parse_args()


def _analyse_wheel(wheel_file):
    if not isfile(wheel_file):
        print(f"cannot access {wheel_file}. No such file")
        return 2

    try:
        arch = get_wheel_architecture(wheel_file)
    except (WheelToolsError, NonPlatformWheel):
        arch = None

    try:
        libc = get_wheel_libc(wheel_file)
    except WheelToolsError:
        libc = None

    try:
        winfo = analyze_wheel_abi(libc, arch, pathlib.Path(wheel_file), frozenset(), True, True)
    except NonPlatformWheel:
        print("This does not look like a platform wheel")
        return 3

    return winfo.overall_policy.name


def main():
    if sys.platform != "linux":
        print("Error: This tool only supports Linux")
        return 1

    args = _parse_args()

    tag = _analyse_wheel(args.WHEEL_FILE)
    if isinstance(tag, int):
        return tag

    file_name = basename(args.WHEEL_FILE)

    parts = file_name.split("-")
    parts[-1] = tag
    renamed_file_name = "-".join(parts) + ".whl"

    if args.working_dir:
        renamed_wheel_file = os.path.join(args.working_dir, renamed_file_name)
        print(f"Copying '{args.WHEEL_FILE}' to '{renamed_wheel_file}'.")
        if args.WHEEL_FILE != renamed_wheel_file:
            copyfile(args.WHEEL_FILE, renamed_wheel_file)
    else:
<<<<<<< HEAD
        renamed_wheel_file = os.path.join(os.path.dirname(args.WHEEL_FILE), renamed_file_name)
=======
        renamed_wheel_file = args.WHEEL_FILE.replace(result["from"], result["to"])
        print(f"Renaming '{args.WHEEL_FILE}' to '{renamed_wheel_file}'.")
        os.rename(args.WHEEL_FILE, renamed_file_name)
>>>>>>> c8070034

    return 0


if __name__ == "__main__":
    main()<|MERGE_RESOLUTION|>--- conflicted
+++ resolved
@@ -66,13 +66,9 @@
         if args.WHEEL_FILE != renamed_wheel_file:
             copyfile(args.WHEEL_FILE, renamed_wheel_file)
     else:
-<<<<<<< HEAD
         renamed_wheel_file = os.path.join(os.path.dirname(args.WHEEL_FILE), renamed_file_name)
-=======
-        renamed_wheel_file = args.WHEEL_FILE.replace(result["from"], result["to"])
         print(f"Renaming '{args.WHEEL_FILE}' to '{renamed_wheel_file}'.")
         os.rename(args.WHEEL_FILE, renamed_file_name)
->>>>>>> c8070034
 
     return 0
 
